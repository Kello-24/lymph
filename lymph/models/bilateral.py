--- conflicted
+++ resolved
@@ -371,11 +371,7 @@
         remaining_args, rem_ipsi_kwargs = self.ipsi.assign_params(
             *new_params_args, **ipsi_kwargs, **general_kwargs
         )
-<<<<<<< HEAD
-        remaining_args, remainings_kwargs = self.contra.assign_params(
-=======
         remaining_args, rem_contra_kwargs = self.contra.assign_params(
->>>>>>> 80618fbc
             *remaining_args, **contra_kwargs, **general_kwargs
         )
         return remaining_args, {"ipsi": rem_ipsi_kwargs, "contra": rem_contra_kwargs}
@@ -636,18 +632,10 @@
 
         joint_state_dist = self.comp_joint_state_dist(t_stage=t_stage, mode=mode)
         # matrix with P(Zi=zi,Zc=zc|Xi,Xc) * P(Xi,Xc) for all states Xi,Xc.
-<<<<<<< HEAD
-        joint_diagnose_and_state = (
-            diagnose_given_state["ipsi"][:, np.newaxis] 
-            * joint_state_dist
-            * diagnose_given_state["contra"]
-        )
-=======
         joint_diagnose_and_state = np.outer(
             diagnose_given_state["ipsi"],
             diagnose_given_state["contra"],
         ) * joint_state_dist
->>>>>>> 80618fbc
         # Following Bayes' theorem, this is P(Xi,Xc|Zi=zi,Zc=zc) which is given by
         # P(Zi=zi,Zc=zc|Xi,Xc) * P(Xi,Xc) / P(Zi=zi,Zc=zc)
         return joint_diagnose_and_state / np.sum(joint_diagnose_and_state)
